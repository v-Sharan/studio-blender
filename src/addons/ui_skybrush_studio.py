bl_info = {
    "name": "Skybrush Studio",
    "author": "CollMot Robotics Ltd.",
    "description": "Extends Blender with UI components for drone show design",
    "version": (2, 8, 0),
    "blender": (2, 93, 0),
    "category": "Interface",
    "doc_url": "https://doc.collmot.com/public/skybrush-studio-for-blender/latest/",
    "tracker_url": "https://github.com/skybrush-io/studio-blender/issues",
}

__license__ = "GPLv3"

# BLENDER ADD-ON INFO ENDS HERE ### DO NOT REMOVE THIS LINE #################

#############################################################################
# imports needed to set up the Python path properly

import sys

from bpy.props import PointerProperty
from bpy.types import Object, Scene
from pathlib import Path


#############################################################################
# Note: This code needs to be harmonized with the plugin installer to have
# the same target directory for all add-on specific dependencies.

candidates = [
    Path(sys.modules[__name__].__file__).parent,
    Path(sys.modules[__name__].__file__).parent.parent,
]
for candidate in candidates:
    path = (Path(candidate) / "vendor" / "skybrush").resolve()
    if path.exists():
        sys.path.insert(0, str(path))
        break


#############################################################################
# imports needed by the addon

from sbstudio.plugin.lists import (
    SKYBRUSH_UL_lightfxlist,
    SKYBRUSH_UL_scheduleoverridelist,
)
from sbstudio.plugin.menus import GenerateMarkersMenu
from sbstudio.plugin.model import (
    DroneShowAddonFileSpecificSettings,
    DroneShowAddonGlobalSettings,
    DroneShowAddonProperties,
    DroneShowAddonObjectProperties,
    FormationsPanelProperties,
    LEDControlPanelProperties,
    LightEffect,
    LightEffectCollection,
    MappingType,
    SafetyCheckProperties,
    ScheduleOverride,
    StoryboardEntry,
    Storyboard,
)
from sbstudio.plugin.operators import (
    AddMarkersFromStaticCSVOperator,
    AddMarkersFromSVGOperator,
    AddMarkersFromZippedCSVOperator,
    AppendFormationToStoryboardOperator,
    ApplyColorsToSelectedDronesOperator,
    CreateFormationOperator,
    CreateNewScheduleOverrideEntryOperator,
    CreateNewStoryboardEntryOperator,
    CreateLightEffectOperator,
    CreateTakeoffGridOperator,
    DeselectFormationOperator,
    DetachMaterialsFromDroneTemplateOperator,
    DuplicateLightEffectOperator,
    FixConstraintOrderingOperator,
    AddMarkersFromQRCodeOperator,
    GetFormationStatisticsOperator,
    LandOperator,
    MoveLightEffectDownOperator,
    MoveLightEffectUpOperator,
    MoveStoryboardEntryDownOperator,
    MoveStoryboardEntryUpOperator,
    PrepareSceneOperator,
    RecalculateTransitionsOperator,
    RemoveFormationOperator,
    RemoveLightEffectOperator,
    RemoveScheduleOverrideEntryOperator,
    RemoveStoryboardEntryOperator,
    ReorderFormationMarkersOperator,
    ReturnToHomeOperator,
    SelectFormationOperator,
    SelectStoryboardEntryForCurrentFrameOperator,
    SetServerURLOperator,
    SkybrushExportOperator,
    SkybrushCSVExportOperator,
    SkybrushPDFExportOperator,
    SwapColorsInLEDControlPanelOperator,
    TakeoffOperator,
    UpdateFormationOperator,
    UpdateFrameRangeFromStoryboardOperator,
    UpdateTimeMarkersFromStoryboardOperator,
    UseSelectedVertexGroupForFormationOperator,
    ValidateTrajectoriesOperator,
)
from sbstudio.plugin.panels import (
    DroneShowAddonObjectPropertiesPanel,
    ExportPanel,
    FormationsPanel,
    StoryboardEditor,
    LEDControlPanel,
    LightEffectsPanel,
    SafetyCheckPanel,
    SwarmPanel,
    TransitionEditorFromCurrentFormation,
    TransitionEditorIntoCurrentFormation,
)
from sbstudio.plugin.plugin_helpers import (
    register_header,
    register_list,
    register_menu,
    register_operator,
    register_panel,
    register_type,
    unregister_header,
    unregister_list,
    unregister_menu,
    unregister_operator,
    unregister_panel,
    unregister_type,
)
from sbstudio.plugin.state import (
    register as register_state,
    unregister as unregister_state,
)
from sbstudio.plugin.tasks import (
    InitializationTask,
    SafetyCheckTask,
    UpdateLightEffectsTask,
)


#: Custom types in this addon
types = (
    FormationsPanelProperties,
    LightEffect,
    LightEffectCollection,
<<<<<<< HEAD
    MappingType,
=======
    ScheduleOverride,
>>>>>>> 37482945
    StoryboardEntry,
    Storyboard,
    LEDControlPanelProperties,
    SafetyCheckProperties,
    DroneShowAddonFileSpecificSettings,
    DroneShowAddonGlobalSettings,
    DroneShowAddonProperties,
    DroneShowAddonObjectProperties,
)

#: Operators in this addon; operators that require other operators must come
#: later in the list than their dependencies
operators = (
    PrepareSceneOperator,
    CreateFormationOperator,
    SelectFormationOperator,
    DeselectFormationOperator,
    UpdateFormationOperator,
    ReorderFormationMarkersOperator,
    RemoveFormationOperator,
    CreateNewStoryboardEntryOperator,
    AppendFormationToStoryboardOperator,
    MoveStoryboardEntryDownOperator,
    MoveStoryboardEntryUpOperator,
    SelectStoryboardEntryForCurrentFrameOperator,
    RemoveStoryboardEntryOperator,
    CreateNewScheduleOverrideEntryOperator,
    RemoveScheduleOverrideEntryOperator,
    UpdateFrameRangeFromStoryboardOperator,
    UpdateTimeMarkersFromStoryboardOperator,
    CreateLightEffectOperator,
    DuplicateLightEffectOperator,
    MoveLightEffectDownOperator,
    MoveLightEffectUpOperator,
    RemoveLightEffectOperator,
    CreateTakeoffGridOperator,
    DetachMaterialsFromDroneTemplateOperator,
    FixConstraintOrderingOperator,
    RecalculateTransitionsOperator,
    ApplyColorsToSelectedDronesOperator,
    SwapColorsInLEDControlPanelOperator,
    ValidateTrajectoriesOperator,
    SetServerURLOperator,
    SkybrushExportOperator,
    SkybrushCSVExportOperator,
    SkybrushPDFExportOperator,
    UseSelectedVertexGroupForFormationOperator,
    GetFormationStatisticsOperator,
    TakeoffOperator,
    LandOperator,
    ReturnToHomeOperator,
    AddMarkersFromStaticCSVOperator,
    AddMarkersFromSVGOperator,
    AddMarkersFromZippedCSVOperator,
    AddMarkersFromQRCodeOperator,
)

#: List widgets in this addon.
lists = (SKYBRUSH_UL_lightfxlist, SKYBRUSH_UL_scheduleoverridelist)

#: Menus in this addon
menus = (GenerateMarkersMenu,)

#: Panels in this addon. The order also implicitly defines the order in which
#: our tabs appear in the sidebar of the 3D view.
panels = (
    SwarmPanel,
    FormationsPanel,
    StoryboardEditor,
    TransitionEditorFromCurrentFormation,
    TransitionEditorIntoCurrentFormation,
    LEDControlPanel,
    LightEffectsPanel,
    SafetyCheckPanel,
    ExportPanel,
    DroneShowAddonObjectPropertiesPanel,
)

#: Headers in this addon
headers = ()

#: Background tasks in this addon
tasks = (InitializationTask(), SafetyCheckTask(), UpdateLightEffectsTask())


def register():
    register_state()
    for custom_type in types:
        register_type(custom_type)
    for operator in operators:
        register_operator(operator)
    for list_ in lists:
        register_list(list_)
    for menu in menus:
        register_menu(menu)
    for panel in panels:
        register_panel(panel)
    for header in headers:
        register_header(header)
    for task in tasks:
        task.register()

    Scene.skybrush = PointerProperty(type=DroneShowAddonProperties)
    Object.skybrush = PointerProperty(type=DroneShowAddonObjectProperties)


def unregister():
    for task in tasks:
        task.unregister()
    for header in reversed(headers):
        unregister_header(header)
    for panel in reversed(panels):
        unregister_panel(panel)
    for menu in menus:
        unregister_menu(menu)
    for list_ in lists:
        unregister_list(list_)
    for operator in reversed(operators):
        unregister_operator(operator)
    for custom_type in reversed(types):
        unregister_type(custom_type)
    unregister_state()<|MERGE_RESOLUTION|>--- conflicted
+++ resolved
@@ -147,11 +147,8 @@
     FormationsPanelProperties,
     LightEffect,
     LightEffectCollection,
-<<<<<<< HEAD
     MappingType,
-=======
     ScheduleOverride,
->>>>>>> 37482945
     StoryboardEntry,
     Storyboard,
     LEDControlPanelProperties,
